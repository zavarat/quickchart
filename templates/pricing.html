--- conflicted
+++ resolved
@@ -32,15 +32,12 @@
 .plan-title {
   font-size: 1.5em;
   font-weight: bold;
-<<<<<<< HEAD
-=======
 }
 
 .brag-container {
   font-size: 1.2em;
   background-color: linen;
   padding: 1.2em;
->>>>>>> 963b926a
 }
 </style>
 {% endblock %}
