--- conflicted
+++ resolved
@@ -36,58 +36,11 @@
     </div>
   </div>
   <div class="summary">
-<<<<<<< HEAD
-    <p>
-    We also render <strong>charts to PDF</strong> and <strong>QR codes</strong>.
-    </p>
-    <p>
-      QuickChart.io lets you generate charts free of charge.  The software is <a href="https://github.com/typpo/quickchart">open source</a> under GPLv3 and can be self-hosted.  <a href="/pricing">Commercial and enterprise licensing</a> is also available.
-    </p>
-    <p>
-      Do you need help replacing the proprietary and deprecated Google Image Charts format?  <a href="mailto:support@quickchart.io">Contact us</a> with your chart and we'll help out.
-    </p>
-  </div>
-  <div class="hero panel">
-    <div class="col">
-      <h2 class="centered">Try it yourself</h2>
-      <textarea id="sandbox-input" class="sandbox-input" data-image-id="sandbox-img" data-tag-id="sandbox-tag">// Edit me
-{
-  type: 'bar',
-  data: {
-    labels: [2012, 2013, 2014, 2015, 2016],
-    datasets: [{
-      label: 'Raisins',
-      data: [12, 6, 5, 18, 12]
-    }, {
-      label: 'Bananas',
-      data: [4, 8, 16, 5, 5]
-    }]
-  }
-}</textarea>
-    </div>
-    <div class="arrowcol"></div>
-    <div class="col">
-      <div id="sandbox-tag" class="sandbox-tag"></div>
-      <img class="img-example" id="sandbox-img" src="/chart?bkg=white&c={
-type: 'bar',
-data: {
-  labels: [2012, 2013, 2014, 2015, 2016],
-  datasets: [{
-    label: 'Raisins',
-    data: [12, 6, 5, 18, 12]
-  }, {
-    label: 'Bananas',
-    data: [4, 8, 16, 5, 5]
-  }]
-}
-}"/>
-=======
     <div class="cta-container">
       <p class="centered">
         <a class="cta" href="/pricing">View hosted plans</a>
         <a class="cta secondary" href="/documentation">View the documentation</a>
       </p>
->>>>>>> ffe0483d
     </div>
     <p>
       QuickChart.io lets you generate chart images, chart PDFs, and QR codes free of charge.  The software is <a href="https://github.com/typpo/quickchart">open source</a> under GPLv3 and can be self-hosted.
